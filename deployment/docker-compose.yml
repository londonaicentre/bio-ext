services:
  doccano:
    image: doccano/doccano:latest
    container_name: doccano
    ports:
      - "8000:8000"
    volumes:
      - doccano_data:/data
    environment:
      - ADMIN_USERNAME=doccano
      - ADMIN_PASSWORD=doccano123
      - ADMIN_EMAIL=admin@admin.com
      - DJANGO_DB_ENGINE=django.db.backends.sqlite3
      - DJANGO_DB_NAME=/data/doccano.sqlite3
    command: ["/doccano/tools/run.sh", "webserver"]
    healthcheck:
      test: ["CMD", "curl", "-f", "http://localhost:8000/"]
      interval: 60s
      timeout: 10s
      retries: 3
    deploy:
      resources:
        limits:
          cpus: '2'
          memory: 2G      
    restart: unless-stopped
  
  mlflow:
<<<<<<< HEAD
    build:
      dockerfile: Dockerfile
=======
    image: ghcr.io/mlflow/mlflow:latest
    container_name: mlflow_server
>>>>>>> 0224ebfa
    ports:
      - "5000:5000"
    volumes:
      - mlflow_data:/mlflow/data
    environment:
      - MLFLOW_TRACKING_URI=sqlite:///mlflow/data/mlflow.db
      - MLFLOW_S3_ENDPOINT_URL=http://minio:9000
      - MLFLOW_ARTIFACT_ROOT=s3://mlflow
      - AWS_ACCESS_KEY_ID=${AWS_ACCESS_KEY_ID}
      - AWS_SECRET_ACCESS_KEY=${AWS_SECRET_ACCESS_KEY}
    command: ["mlflow", "server", "--host", "0.0.0.0", "--port", "5000", "--backend-store-uri", "sqlite:///mlflow/data/mlflow.db", "--default-artifact-root", "s3://mlflow"]
    depends_on:
      - minio
    healthcheck:
      test: ["CMD", "curl", "-f", "http://localhost:5000/"]
      interval: 60s
      timeout: 10s
      retries: 3
    deploy:
      resources:
        limits:
          cpus: '2'
          memory: 8G            
    restart: unless-stopped

  minio:
    image: minio/minio:latest
    container_name: minio
    ports:
      - "9000:9000"
      - "9001:9001"
    volumes:
      - minio_data:/data
    environment:
      - MINIO_ROOT_USER=${AWS_ACCESS_KEY_ID}
      - MINIO_ROOT_PASSWORD=${AWS_SECRET_ACCESS_KEY}
    command: ["server", "/data", "--console-address", ":9001", "--address", ":9000"]
    healthcheck:
      test: ["CMD", "curl", "-f", "http://localhost:9000/"]
      interval: 60s
      timeout: 10s
      retries: 3
    deploy: 
      resources:
        limits:
          cpus: '2'
          memory: 8G      
    restart: unless-stopped

volumes:
  mlflow_data:
  minio_data:
  doccano_data:<|MERGE_RESOLUTION|>--- conflicted
+++ resolved
@@ -26,13 +26,8 @@
     restart: unless-stopped
   
   mlflow:
-<<<<<<< HEAD
     build:
       dockerfile: Dockerfile
-=======
-    image: ghcr.io/mlflow/mlflow:latest
-    container_name: mlflow_server
->>>>>>> 0224ebfa
     ports:
       - "5000:5000"
     volumes:
