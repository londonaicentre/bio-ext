--- conflicted
+++ resolved
@@ -1,28 +1,11 @@
-# scheduler:
-#   module: dagster.core.scheduler
-#   class: DagsterDaemonScheduler
+scheduler:
+  module: dagster.core.scheduler
+  class: DagsterDaemonScheduler
 
-# run_coordinator:
-#   module: dagster.core.run_coordinator
-#   class: QueuedRunCoordinator
+run_coordinator:
+  module: dagster.core.run_coordinator
+  class: QueuedRunCoordinator
 
-<<<<<<< HEAD
-# run_launcher:
-#   module: dagster.core.launcher
-#   class: DefaultRunLauncher
-# storage:
-#   postgres:
-#     postgres_db:
-#       username:
-#         env: DAGSTER_POSTGRES_USER
-#       password:
-#         env: DAGSTER_POSTGRES_PASSWORD
-#       hostname:
-#         env: DAGSTER_POSTGRES_HOST
-#       db_name:
-#         env: DAGSTER_POSTGRES_DB
-#       port: 5432
-=======
 run_launcher:
   module: dagster.core.launcher
   class: DefaultRunLauncher
@@ -37,5 +20,4 @@
         env: DAGSTER_POSTGRES_HOST
       db_name:
         env: DAGSTER_POSTGRES_DB
-      port: 5432
->>>>>>> cb5fd3de
+      port: 5432